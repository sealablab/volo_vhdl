--- conflicted
+++ resolved
@@ -48,8 +48,6 @@
 - Avoid complex type hierarchies
 - Keep interfaces simple and Verilog-compatible
 
-<<<<<<< HEAD
-=======
 ## Standard Control Signal Implementation
 
 ### Signal Definitions
@@ -84,7 +82,6 @@
 - **Enable**: `enable` (functional enable)
 - **Clock Enable**: `clk_en` (clock gating control)
 
->>>>>>> 549533f9
 ## Status Register Implementation Standards
 
 ### Default Behavior for All VOLO Modules
